--- conflicted
+++ resolved
@@ -98,14 +98,8 @@
 def start_threads():
     """Starts the background detection and sender threads."""
     global detection_thread, sender_thread, monitor_thread,metadata_thread
-<<<<<<< HEAD
-    # เราจะให้แน่ใจว่ากล้องเปิดอยู่เสมอเมื่อเริ่ม thread
-    if not camera_handler.is_initialized :
-        #camera_handler.initialize_camera()
-        logger.info("Camera initialized and started by app.py on thread start.")
-=======
-     
->>>>>>> 08e3b3f8
+<<<
+   
     # Start Metadata Sender Thread
     if metadata_thread and metadata_thread.is_alive():
         logger.info("Metadata sender thread already running.")
